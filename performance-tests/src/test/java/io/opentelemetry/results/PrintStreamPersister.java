/*
 * Copyright The OpenTelemetry Authors
 * SPDX-License-Identifier: Apache-2.0
 * Modifications Copyright Amazon.com, Inc. or its affiliates. All Rights Reserved.
 */

package io.opentelemetry.results;

import io.opentelemetry.config.TestConfig;
import java.io.PrintStream;
import java.time.Duration;
import java.util.Date;
import java.util.List;
import java.util.function.Function;

class PrintStreamPersister implements ResultsPersister {

  private final PrintStream out;

  public PrintStreamPersister(PrintStream out) {
    this.out = out;
  }

  @Override
  public void write(List<AppPerfResults> results) {
    TestConfig config = results.stream().findFirst().get().config;
    out.println("----------------------------------------------------------");
    out.println(" Run at " + new Date());
    out.printf(" %s : %s\n", config.getName(), config.getDescription());
    out.printf(" %d users, %s duration\n", config.getConcurrentConnections(), config.getDuration());
    out.println("----------------------------------------------------------");

    display(results, "DistroConfig", appPerfResults -> appPerfResults.distroConfig.getName());
    display(
        results,
        "Run duration",
        res -> {
          Duration duration = Duration.ofMillis(res.runDurationMs);
          return String.format(
              "%02d:%02d:%02d",
              duration.toHours(), duration.toMinutesPart(), duration.toSecondsPart());
        });
    display(results, "Avg. CPU %", res -> format(res.averageCpu));
    display(results, "Max. CPU %", res -> format(res.maxCpu));
    display(results, "Startup time (ms)", res -> String.valueOf(res.startupDurationMs));
<<<<<<< HEAD
    display(results, "Min Resident Mem (MB)", res -> format(res.getMinRSSMemMB()));
    display(results, "Max Resident Mem (MB)", res -> format(res.getMaxRSSMemMB()));
    display(results, "Min Virtual Mem (MB)", res -> format(res.getMinVMSMemMB()));
    display(results, "Max Virtual Mem (MB)", res -> format(res.getMaxVMSMemMB()));
    display(results, "Req. mean (ms)", res -> format(res.requestAvg));
    display(results, "Req. p95 (ms)", res -> format(res.requestP95));
    display(results, "Iter. mean (ms)", res -> format(res.iterationAvg));
    display(results, "Iter. p95 (ms)", res -> format(res.iterationP95));
=======
    display(results, "Total allocated MB", res -> format(res.getTotalAllocatedMB()));
    // display(results, "Min heap used (MB)", res -> format(res.getMinHeapUsedMB()));
    // display(results, "Max heap used (MB)", res -> format(res.getMaxHeapUsedMB()));
    display(results, "Thread switch rate", res -> String.valueOf(res.maxThreadContextSwitchRate));
    display(results, "GC time (ms)", res -> String.valueOf(NANOSECONDS.toMillis(res.totalGCTime)));
    display(
        results,
        "GC pause time (ms)",
        res -> String.valueOf(NANOSECONDS.toMillis(res.totalGcPauseNanos)));
    display(results, "Req. Count", res -> format(res.requestCount));
    display(results, "Req. Rate", res -> format(res.requestRate));
    display(results, "Req. Lat. mean (ms)", res -> format(res.requestLatencyAvg));
    display(results, "Req. Lat. p0 (ms)", res -> format(res.requestLatencyP0));
    display(results, "Req. Lat. p50 (ms)", res -> format(res.requestLatencyP50));
    display(results, "Req. Lat. p90 (ms)", res -> format(res.requestLatencyP90));
    display(results, "Req. Lat. p99 (ms)", res -> format(res.requestLatencyP99));
    display(results, "Req. Lat. p100 (ms)", res -> format(res.requestLatencyP100));
    display(results, "Net read avg (bps)", res -> format(res.averageNetworkRead));
    display(results, "Net write avg (bps)", res -> format(res.averageNetworkWrite));
>>>>>>> 62e4b1ba
    display(results, "Peak threads", res -> String.valueOf(res.peakThreadCount));
  }

  private void display(
      List<AppPerfResults> results, String pref, Function<AppPerfResults, String> vs) {
<<<<<<< HEAD
    out.printf("%-22s: ", pref);
=======
    out.printf("%-30s: ", pref);
>>>>>>> 62e4b1ba
    results.forEach(
        result -> {
          out.printf("%25s", vs.apply(result));
        });
    out.println();
  }

  private String format(double d) {
    return String.format("%.2f", d);
  }
}<|MERGE_RESOLUTION|>--- conflicted
+++ resolved
@@ -5,6 +5,8 @@
  */
 
 package io.opentelemetry.results;
+
+import static java.util.concurrent.TimeUnit.NANOSECONDS;
 
 import io.opentelemetry.config.TestConfig;
 import java.io.PrintStream;
@@ -40,19 +42,10 @@
               "%02d:%02d:%02d",
               duration.toHours(), duration.toMinutesPart(), duration.toSecondsPart());
         });
-    display(results, "Avg. CPU %", res -> format(res.averageCpu));
-    display(results, "Max. CPU %", res -> format(res.maxCpu));
+    display(results, "Avg. CPU (user) %", res -> String.valueOf(res.averageJvmUserCpu));
+    display(results, "Max. CPU (user) %", res -> String.valueOf(res.maxJvmUserCpu));
+    display(results, "Avg. mch tot cpu %", res -> String.valueOf(res.averageMachineCpuTotal));
     display(results, "Startup time (ms)", res -> String.valueOf(res.startupDurationMs));
-<<<<<<< HEAD
-    display(results, "Min Resident Mem (MB)", res -> format(res.getMinRSSMemMB()));
-    display(results, "Max Resident Mem (MB)", res -> format(res.getMaxRSSMemMB()));
-    display(results, "Min Virtual Mem (MB)", res -> format(res.getMinVMSMemMB()));
-    display(results, "Max Virtual Mem (MB)", res -> format(res.getMaxVMSMemMB()));
-    display(results, "Req. mean (ms)", res -> format(res.requestAvg));
-    display(results, "Req. p95 (ms)", res -> format(res.requestP95));
-    display(results, "Iter. mean (ms)", res -> format(res.iterationAvg));
-    display(results, "Iter. p95 (ms)", res -> format(res.iterationP95));
-=======
     display(results, "Total allocated MB", res -> format(res.getTotalAllocatedMB()));
     // display(results, "Min heap used (MB)", res -> format(res.getMinHeapUsedMB()));
     // display(results, "Max heap used (MB)", res -> format(res.getMaxHeapUsedMB()));
@@ -72,20 +65,15 @@
     display(results, "Req. Lat. p100 (ms)", res -> format(res.requestLatencyP100));
     display(results, "Net read avg (bps)", res -> format(res.averageNetworkRead));
     display(results, "Net write avg (bps)", res -> format(res.averageNetworkWrite));
->>>>>>> 62e4b1ba
     display(results, "Peak threads", res -> String.valueOf(res.peakThreadCount));
   }
 
   private void display(
       List<AppPerfResults> results, String pref, Function<AppPerfResults, String> vs) {
-<<<<<<< HEAD
-    out.printf("%-22s: ", pref);
-=======
     out.printf("%-30s: ", pref);
->>>>>>> 62e4b1ba
     results.forEach(
         result -> {
-          out.printf("%25s", vs.apply(result));
+          out.printf("%17s", vs.apply(result));
         });
     out.println();
   }
