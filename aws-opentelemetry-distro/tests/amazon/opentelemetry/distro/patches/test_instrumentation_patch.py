--- conflicted
+++ resolved
@@ -196,33 +196,6 @@
         # DynamoDB
         self.assertTrue("dynamodb" in _KNOWN_EXTENSIONS, "Upstream has removed a DynamoDB extension")
 
-<<<<<<< HEAD
-=======
-        # Bedrock Runtime tests
-        # TODO: remove these tests once we bump botocore instrumentation version to 0.56b0
-        self._test_unpatched_converse_stream_wrapper()
-        self._test_unpatched_extract_tool_calls()
-
-        # TODO: remove these tests once we bump botocore instrumentation version to 0.60b0
-        self._test_unpatched_process_anthropic_claude_chunk({"location": "Seattle"}, {"location": "Seattle"})
-        self._test_unpatched_process_anthropic_claude_chunk(None, None)
-        self._test_unpatched_process_anthropic_claude_chunk({}, {})
-
-    def _test_unpatched_gevent_instrumentation(self):
-        self.assertFalse(gevent.monkey.is_module_patched("os"), "gevent os module has been patched")
-        self.assertFalse(gevent.monkey.is_module_patched("thread"), "gevent thread module has been patched")
-        self.assertFalse(gevent.monkey.is_module_patched("time"), "gevent time module has been patched")
-        self.assertFalse(gevent.monkey.is_module_patched("sys"), "gevent sys module has been patched")
-        self.assertFalse(gevent.monkey.is_module_patched("socket"), "gevent socket module has been patched")
-        self.assertFalse(gevent.monkey.is_module_patched("select"), "gevent select module has been patched")
-        self.assertFalse(gevent.monkey.is_module_patched("ssl"), "gevent ssl module has been patched")
-        self.assertFalse(gevent.monkey.is_module_patched("subprocess"), "gevent subprocess module has been patched")
-        self.assertFalse(gevent.monkey.is_module_patched("builtins"), "gevent builtins module has been patched")
-        self.assertFalse(gevent.monkey.is_module_patched("signal"), "gevent signal module has been patched")
-        self.assertFalse(gevent.monkey.is_module_patched("queue"), "gevent queue module has been patched")
-        self.assertFalse(gevent.monkey.is_module_patched("contextvars"), "gevent contextvars module has been patched")
-
->>>>>>> 8d671790
     # pylint: disable=too-many-statements, too-many-locals
     def _test_patched_botocore_instrumentation(self):
         # Kinesis
