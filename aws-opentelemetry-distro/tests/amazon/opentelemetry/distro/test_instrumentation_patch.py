--- conflicted
+++ resolved
@@ -1,9 +1,6 @@
 # Copyright Amazon.com, Inc. or its affiliates. All Rights Reserved.
 # SPDX-License-Identifier: Apache-2.0
-<<<<<<< HEAD
-=======
 import json
->>>>>>> 0c59b6e6
 from typing import Any, Dict
 from unittest import TestCase
 from unittest.mock import MagicMock, patch
@@ -19,12 +16,10 @@
 _BUCKET_NAME: str = "bucketName"
 _QUEUE_NAME: str = "queueName"
 _QUEUE_URL: str = "queueUrl"
-<<<<<<< HEAD
 _BEDROCK_AGENT_ID: str = "agentId"
 _BEDROCK_DATASOURCE_ID: str = "DataSourceId"
 _BEDROCK_GUARDRAIL_ID: str = "GuardrailId"
 _BEDROCK_KNOWLEDGEBASE_ID: str = "KnowledgeBaseId"
-=======
 _GEN_AI_SYSTEM: str = "AWS Bedrock"
 _GEN_AI_REQUEST_TITAN_MODEL: str = "amazon.titan-test-id"
 _GEN_AI_REQUEST_CLAUDE_MODEL: str = "anthropic.claude-test-id"
@@ -34,7 +29,6 @@
 _GEN_AI_REQUEST_MAX_TOKENS: int = 1234
 _GEN_AI_USAGE_PROMOT_TOKENS: int = 55
 _GEN_AI_USAGE_COMPLETION_TOKENS: int = 24
->>>>>>> 0c59b6e6
 
 # Patch names
 GET_DISTRIBUTION_PATCH: str = (
@@ -114,7 +108,6 @@
         self.assertFalse("aws.sqs.queue_url" in attributes)
         self.assertFalse("aws.sqs.queue_name" in attributes)
 
-<<<<<<< HEAD
         # Bedrock
         self.assertFalse("bedrock" in _KNOWN_EXTENSIONS, "Upstream has added a Bedrock extension")
 
@@ -126,12 +119,10 @@
             "bedrock-agent-runtime" in _KNOWN_EXTENSIONS, "Upstream has added a Bedrock Agent Runtime extension"
         )
 
-=======
         # BedrockRuntime
         self.assertFalse("bedrock-runtime" in _KNOWN_EXTENSIONS, "Upstream has added a bedrock-runtime extension")
 
     # pylint: disable=too-many-statements
->>>>>>> 0c59b6e6
     def _test_patched_botocore_instrumentation(self):
         # Kinesis
         self.assertTrue("kinesis" in _KNOWN_EXTENSIONS)
@@ -154,7 +145,6 @@
         self.assertTrue("aws.sqs.queue_name" in sqs_attributes)
         self.assertEqual(sqs_attributes["aws.sqs.queue_name"], _QUEUE_NAME)
 
-<<<<<<< HEAD
         # Bedrock
         bedrock_sucess_attributes: Dict[str, str] = _do_bedrock_on_success()
         self.assertTrue("aws.bedrock.guardrail_id" in bedrock_sucess_attributes)
@@ -191,7 +181,7 @@
         self.assertEqual(bedrock_agent_runtime_attributes["aws.bedrock.agent_id"], _BEDROCK_AGENT_ID)
         self.assertTrue("aws.bedrock.knowledgebase_id" in bedrock_agent_runtime_attributes)
         self.assertEqual(bedrock_agent_runtime_attributes["aws.bedrock.knowledgebase_id"], _BEDROCK_KNOWLEDGEBASE_ID)
-=======
+
         # BedrockRuntime
         # A. amazon.titan
         self.assertTrue("bedrock-runtime" in _KNOWN_EXTENSIONS)
@@ -297,7 +287,6 @@
         bedrock_runtime_sucess_no_valid_attributes: Dict[str, str] = _do_bedrock_runtime_llama2_no_valid_on_success()
         self.assertFalse("gen_ai.usage.prompt_tokens" in bedrock_runtime_sucess_no_valid_attributes)
         self.assertFalse("gen_ai.usage.completion_tokens" in bedrock_runtime_sucess_no_valid_attributes)
->>>>>>> 0c59b6e6
 
     def _test_botocore_installed_flag(self):
         with patch(
@@ -340,7 +329,6 @@
     return _do_extract_attributes(service_name, params)
 
 
-<<<<<<< HEAD
 def _do_bedrock_on_success() -> Dict[str, str]:
     service_name: str = "bedrock"
     result: Dict[str, Any] = {"guardrailId": _BEDROCK_GUARDRAIL_ID}
@@ -386,7 +374,8 @@
     service_name: str = "bedrock-agent-runtime"
     params: Dict[str, str] = {"agentId": _BEDROCK_AGENT_ID, "knowledgeBaseId": _BEDROCK_KNOWLEDGEBASE_ID}
     return _do_extract_attributes(service_name, params)
-=======
+
+
 def _do_extract_bedrock_runtime_titan_attributes() -> Dict[str, str]:
     service_name: str = "bedrock-runtime"
     body: Dict[str, Any] = {
@@ -531,7 +520,6 @@
         "modelId": _GEN_AI_REQUEST_LLAMA2_MODEL,
     }
     return _do_on_success(service_name, result, operation, params)
->>>>>>> 0c59b6e6
 
 
 def _do_extract_attributes(service_name: str, params: Dict[str, Any], operation: str = None) -> Dict[str, str]:
@@ -566,9 +554,6 @@
     extension = _KNOWN_EXTENSIONS[service_name]()(mock_call_context)
     extension.on_success(span_mock, result)
 
-<<<<<<< HEAD
-    return span_attributes
-=======
     return span_attributes
 
 
@@ -592,5 +577,4 @@
         },
         "body": None,
     }
-    return result
->>>>>>> 0c59b6e6
+    return result