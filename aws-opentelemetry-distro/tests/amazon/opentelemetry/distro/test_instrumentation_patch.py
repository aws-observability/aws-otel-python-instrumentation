# Copyright Amazon.com, Inc. or its affiliates. All Rights Reserved.
# SPDX-License-Identifier: Apache-2.0
from typing import Any, Dict
from unittest import TestCase
from unittest.mock import MagicMock, patch

import pkg_resources

from amazon.opentelemetry.distro.patches._instrumentation_patch import apply_instrumentation_patches
from opentelemetry.instrumentation.botocore.extensions import _KNOWN_EXTENSIONS
from opentelemetry.semconv.trace import SpanAttributes
from opentelemetry.trace.span import Span

_STREAM_NAME: str = "streamName"
_BUCKET_NAME: str = "bucketName"
_QUEUE_NAME: str = "queueName"
_QUEUE_URL: str = "queueUrl"
_BEDROCK_AGENT_ID: str = "agentId"
_BEDROCK_DATASOURCE_ID: str = "DataSourceId"
_BEDROCK_GUARDRAIL_ID: str = "GuardrailId"
_BEDROCK_KNOWLEDGEBASE_ID: str = "KnowledgeBaseId"

# Patch names
GET_DISTRIBUTION_PATCH: str = (
    "amazon.opentelemetry.distro.patches._instrumentation_patch.pkg_resources.get_distribution"
)


class TestInstrumentationPatch(TestCase):
    """
    This test class has exactly one test, test_instrumentation_patch. This is an anti-pattern, but the scenario is
    fairly unusual and we feel justifies the code smell. Essentially the _instrumentation_patch module monkey-patches
    upstream components, so once it's run, it's challenging to "undo" between tests. To work around this, we have a
    monolith test framework that tests two major categories of test scenarios:
    1. Patch behaviour
    2. Patch mechanism

    Patch behaviour tests validate upstream behaviour without patches, apply patches, and validate patched behaviour.
    Patch mechanism tests validate the logic that is used to actually apply patches, and can be run regardless of the
    pre- or post-patch behaviour.
    """

    method_patches: Dict[str, patch] = {}
    mock_metric_exporter_init: patch

    def test_instrumentation_patch(self):
        # Set up method patches used by all tests
        self.method_patches[GET_DISTRIBUTION_PATCH] = patch(GET_DISTRIBUTION_PATCH).start()

        # Run tests that validate patch behaviour before and after patching
        self._run_patch_behaviour_tests()
        # Run tests not specifically related to patch behaviour
        self._run_patch_mechanism_tests()

        # Clean up method patches
        for method_patch in self.method_patches.values():
            method_patch.stop()

    def _run_patch_behaviour_tests(self):
        # Test setup
        self.method_patches[GET_DISTRIBUTION_PATCH].return_value = "CorrectDistributionObject"

        # Validate unpatched upstream behaviour - important to detect upstream changes that may break instrumentation
        self._test_unpatched_botocore_instrumentation()

        # Apply patches
        apply_instrumentation_patches()

        # Validate patched upstream behaviour - important to detect downstream changes that may break instrumentation
        self._test_patched_botocore_instrumentation()

        # Test teardown
        self._reset_mocks()

    def _run_patch_mechanism_tests(self):
        """
        Each test should be invoked, resetting mocks in between each test. E.g.:
            self.test_x()
            self.reset_mocks()
            self.test_y()
            self.reset_mocks()
            etc.
        """
        self._test_botocore_installed_flag()
        self._reset_mocks()

    def _test_unpatched_botocore_instrumentation(self):
        # Kinesis
        self.assertFalse("kinesis" in _KNOWN_EXTENSIONS, "Upstream has added a Kinesis extension")

        # S3
        self.assertFalse("s3" in _KNOWN_EXTENSIONS, "Upstream has added a S3 extension")

        # SQS
        self.assertTrue("sqs" in _KNOWN_EXTENSIONS, "Upstream has removed the SQS extension")
        attributes: Dict[str, str] = _do_extract_sqs_attributes()
        self.assertTrue("aws.queue_url" in attributes)
        self.assertFalse("aws.sqs.queue_url" in attributes)
        self.assertFalse("aws.sqs.queue_name" in attributes)

<<<<<<< HEAD
        # Bedrock
        self.assertFalse("bedrock" in _KNOWN_EXTENSIONS, "Upstream has added a Bedrock extension")

        # Bedrock Agent
        self.assertFalse("bedrock-agent" in _KNOWN_EXTENSIONS, "Upstream has added a Bedrock Agent extension")

        # Bedrock Agent Runtime
        self.assertFalse(
            "bedrock-agent-runtime" in _KNOWN_EXTENSIONS, "Upstream has added a Bedrock Agent Runtime extension"
        )

    def _validate_patched_botocore_instrumentation(self):
=======
    def _test_patched_botocore_instrumentation(self):
>>>>>>> 912dd93f
        # Kinesis
        self.assertTrue("kinesis" in _KNOWN_EXTENSIONS)
        kinesis_attributes: Dict[str, str] = _do_extract_kinesis_attributes()
        self.assertTrue("aws.kinesis.stream_name" in kinesis_attributes)
        self.assertEqual(kinesis_attributes["aws.kinesis.stream_name"], _STREAM_NAME)

        # S3
        self.assertTrue("s3" in _KNOWN_EXTENSIONS)
        s3_attributes: Dict[str, str] = _do_extract_s3_attributes()
        self.assertTrue(SpanAttributes.AWS_S3_BUCKET in s3_attributes)
        self.assertEqual(s3_attributes[SpanAttributes.AWS_S3_BUCKET], _BUCKET_NAME)

        # SQS
        self.assertTrue("sqs" in _KNOWN_EXTENSIONS)
        sqs_attributes: Dict[str, str] = _do_extract_sqs_attributes()
        self.assertTrue("aws.queue_url" in sqs_attributes)
        self.assertTrue("aws.sqs.queue_url" in sqs_attributes)
        self.assertEqual(sqs_attributes["aws.sqs.queue_url"], _QUEUE_URL)
        self.assertTrue("aws.sqs.queue_name" in sqs_attributes)
        self.assertEqual(sqs_attributes["aws.sqs.queue_name"], _QUEUE_NAME)

<<<<<<< HEAD
        # Bedrock
        bedrock_sucess_attributes: Dict[str, str] = _do_bedrock_on_success()
        self.assertTrue("aws.bedrock.guardrail_id" in bedrock_sucess_attributes)
        self.assertEqual(bedrock_sucess_attributes["aws.bedrock.guardrail_id"], _BEDROCK_GUARDRAIL_ID)

        # Bedrock Agent Operation
        self.assertTrue("bedrock-agent" in _KNOWN_EXTENSIONS)
        bedrock_agent_op_attributes: Dict[str, str] = _do_extract_bedrock_agent_op_attributes()
        self.assertTrue("aws.bedrock.agent_id" in bedrock_agent_op_attributes)
        self.assertEqual(bedrock_agent_op_attributes["aws.bedrock.agent_id"], _BEDROCK_AGENT_ID)
        bedrock_agent_op_sucess_attributes: Dict[str, str] = _do_bedrock_agent_op_on_success()
        self.assertTrue("aws.bedrock.agent_id" in bedrock_agent_op_sucess_attributes)
        self.assertEqual(bedrock_agent_op_sucess_attributes["aws.bedrock.agent_id"], _BEDROCK_AGENT_ID)

        # Bedrock DataSource Operation
        self.assertTrue("bedrock-agent" in _KNOWN_EXTENSIONS)
        bedrock_datasource_op_attributes: Dict[str, str] = _do_extract_bedrock_datasource_op_attributes()
        self.assertTrue("aws.bedrock.datasource_id" in bedrock_datasource_op_attributes)
        self.assertEqual(bedrock_datasource_op_attributes["aws.bedrock.datasource_id"], _BEDROCK_DATASOURCE_ID)
        bedrock_datasource_op_sucess_attributes: Dict[str, str] = _do_bedrock_datasource_op_on_success()
        self.assertTrue("aws.bedrock.datasource_id" in bedrock_datasource_op_sucess_attributes)
        self.assertEqual(bedrock_datasource_op_sucess_attributes["aws.bedrock.datasource_id"], _BEDROCK_DATASOURCE_ID)

        # Bedrock KnowledgeBase Operation
        self.assertTrue("bedrock-agent" in _KNOWN_EXTENSIONS)
        bedrock_knowledgebase_op_attributes: Dict[str, str] = _do_extract_bedrock_knowledgebase_op_attributes()
        self.assertTrue("aws.bedrock.knowledgebase_id" in bedrock_knowledgebase_op_attributes)
        self.assertEqual(bedrock_knowledgebase_op_attributes["aws.bedrock.knowledgebase_id"], _BEDROCK_KNOWLEDGEBASE_ID)

        # Bedrock Agent Runtime
        self.assertTrue("bedrock-agent-runtime" in _KNOWN_EXTENSIONS)
        bedrock_agent_runtime_attributes: Dict[str, str] = _do_extract_bedrock_agent_runtime_attributes()
        self.assertTrue("aws.bedrock.agent_id" in bedrock_agent_runtime_attributes)
        self.assertEqual(bedrock_agent_runtime_attributes["aws.bedrock.agent_id"], _BEDROCK_AGENT_ID)
        self.assertTrue("aws.bedrock.knowledgebase_id" in bedrock_agent_runtime_attributes)
        self.assertEqual(bedrock_agent_runtime_attributes["aws.bedrock.knowledgebase_id"], _BEDROCK_KNOWLEDGEBASE_ID)
=======
    def _test_botocore_installed_flag(self):
        with patch(
            "amazon.opentelemetry.distro.patches._botocore_patches._apply_botocore_instrumentation_patches"
        ) as mock_apply_patches:
            get_distribution_patch: patch = self.method_patches[GET_DISTRIBUTION_PATCH]
            get_distribution_patch.side_effect = pkg_resources.DistributionNotFound
            apply_instrumentation_patches()
            mock_apply_patches.assert_not_called()

            get_distribution_patch.side_effect = pkg_resources.VersionConflict("botocore==1.0.0", "botocore==0.0.1")
            apply_instrumentation_patches()
            mock_apply_patches.assert_not_called()

            get_distribution_patch.side_effect = None
            get_distribution_patch.return_value = "CorrectDistributionObject"
            apply_instrumentation_patches()
            mock_apply_patches.assert_called()

    def _reset_mocks(self):
        for method_patch in self.method_patches.values():
            method_patch.reset_mock()
>>>>>>> 912dd93f


def _do_extract_kinesis_attributes() -> Dict[str, str]:
    service_name: str = "kinesis"
    params: Dict[str, str] = {"StreamName": _STREAM_NAME}
    return _do_extract_attributes(service_name, params)


def _do_extract_s3_attributes() -> Dict[str, str]:
    service_name: str = "s3"
    params: Dict[str, str] = {"Bucket": _BUCKET_NAME}
    return _do_extract_attributes(service_name, params)


def _do_extract_sqs_attributes() -> Dict[str, str]:
    service_name: str = "sqs"
    params: Dict[str, str] = {"QueueUrl": _QUEUE_URL, "QueueName": _QUEUE_NAME}
    return _do_extract_attributes(service_name, params)


def _do_bedrock_on_success() -> Dict[str, str]:
    service_name: str = "bedrock"
    result: Dict[str, Any] = {"guardrailId": _BEDROCK_GUARDRAIL_ID}
    return _do_on_success(service_name, result)


def _do_extract_bedrock_agent_op_attributes() -> Dict[str, str]:
    service_name: str = "bedrock-agent"
    params: Dict[str, str] = {"agentId": _BEDROCK_AGENT_ID}
    operation: str = "CreateAgentAlias"
    return _do_extract_attributes(service_name, params, operation)


def _do_bedrock_agent_op_on_success() -> Dict[str, str]:
    service_name: str = "bedrock-agent"
    result: Dict[str, Any] = {"agentId": _BEDROCK_AGENT_ID}
    operation: str = "CreateAgentAlias"
    return _do_on_success(service_name, result, operation)


def _do_extract_bedrock_datasource_op_attributes() -> Dict[str, str]:
    service_name: str = "bedrock-agent"
    params: Dict[str, str] = {"dataSourceId": _BEDROCK_DATASOURCE_ID}
    operation: str = "UpdateDataSource"
    return _do_extract_attributes(service_name, params, operation)


def _do_bedrock_datasource_op_on_success() -> Dict[str, str]:
    service_name: str = "bedrock-agent"
    result: Dict[str, Any] = {"dataSourceId": _BEDROCK_DATASOURCE_ID}
    operation: str = "UpdateDataSource"
    return _do_on_success(service_name, result, operation)


def _do_extract_bedrock_knowledgebase_op_attributes() -> Dict[str, str]:
    service_name: str = "bedrock-agent"
    params: Dict[str, str] = {"knowledgeBaseId": _BEDROCK_KNOWLEDGEBASE_ID}
    operation: str = "GetKnowledgeBase"
    return _do_extract_attributes(service_name, params, operation)


def _do_extract_bedrock_agent_runtime_attributes() -> Dict[str, str]:
    service_name: str = "bedrock-agent-runtime"
    params: Dict[str, str] = {"agentId": _BEDROCK_AGENT_ID, "knowledgeBaseId": _BEDROCK_KNOWLEDGEBASE_ID}
    return _do_extract_attributes(service_name, params)


def _do_extract_attributes(service_name: str, params: Dict[str, Any], operation: str = None) -> Dict[str, str]:
    mock_call_context: MagicMock = MagicMock()
    mock_call_context.params = params
    if operation:
        mock_call_context.operation = operation
    attributes: Dict[str, str] = {}
    sqs_extension = _KNOWN_EXTENSIONS[service_name]()(mock_call_context)
    sqs_extension.extract_attributes(attributes)
    return attributes


def _do_on_success(
    service_name: str, result: Dict[str, Any], operation: str = None, params: Dict[str, Any] = None
) -> Dict[str, str]:
    span_mock: Span = MagicMock()
    mock_call_context = MagicMock()
    span_attributes: Dict[str, str] = {}

    def set_side_effect(set_key, set_value):
        span_attributes[set_key] = set_value

    span_mock.set_attribute.side_effect = set_side_effect

    if operation:
        mock_call_context.operation = operation

    if params:
        mock_call_context.params = params

    extension = _KNOWN_EXTENSIONS[service_name]()(mock_call_context)
    extension.on_success(span_mock, result)

    return span_attributes<|MERGE_RESOLUTION|>--- conflicted
+++ resolved
@@ -98,7 +98,6 @@
         self.assertFalse("aws.sqs.queue_url" in attributes)
         self.assertFalse("aws.sqs.queue_name" in attributes)
 
-<<<<<<< HEAD
         # Bedrock
         self.assertFalse("bedrock" in _KNOWN_EXTENSIONS, "Upstream has added a Bedrock extension")
 
@@ -110,10 +109,7 @@
             "bedrock-agent-runtime" in _KNOWN_EXTENSIONS, "Upstream has added a Bedrock Agent Runtime extension"
         )
 
-    def _validate_patched_botocore_instrumentation(self):
-=======
     def _test_patched_botocore_instrumentation(self):
->>>>>>> 912dd93f
         # Kinesis
         self.assertTrue("kinesis" in _KNOWN_EXTENSIONS)
         kinesis_attributes: Dict[str, str] = _do_extract_kinesis_attributes()
@@ -135,7 +131,6 @@
         self.assertTrue("aws.sqs.queue_name" in sqs_attributes)
         self.assertEqual(sqs_attributes["aws.sqs.queue_name"], _QUEUE_NAME)
 
-<<<<<<< HEAD
         # Bedrock
         bedrock_sucess_attributes: Dict[str, str] = _do_bedrock_on_success()
         self.assertTrue("aws.bedrock.guardrail_id" in bedrock_sucess_attributes)
@@ -172,7 +167,7 @@
         self.assertEqual(bedrock_agent_runtime_attributes["aws.bedrock.agent_id"], _BEDROCK_AGENT_ID)
         self.assertTrue("aws.bedrock.knowledgebase_id" in bedrock_agent_runtime_attributes)
         self.assertEqual(bedrock_agent_runtime_attributes["aws.bedrock.knowledgebase_id"], _BEDROCK_KNOWLEDGEBASE_ID)
-=======
+
     def _test_botocore_installed_flag(self):
         with patch(
             "amazon.opentelemetry.distro.patches._botocore_patches._apply_botocore_instrumentation_patches"
@@ -194,7 +189,6 @@
     def _reset_mocks(self):
         for method_patch in self.method_patches.values():
             method_patch.reset_mock()
->>>>>>> 912dd93f
 
 
 def _do_extract_kinesis_attributes() -> Dict[str, str]:
