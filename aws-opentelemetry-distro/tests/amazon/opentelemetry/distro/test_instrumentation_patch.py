# Copyright Amazon.com, Inc. or its affiliates. All Rights Reserved.
# SPDX-License-Identifier: Apache-2.0
import json
from typing import Any, Dict
from unittest import TestCase
from unittest.mock import MagicMock, patch

import pkg_resources

from amazon.opentelemetry.distro.patches._instrumentation_patch import apply_instrumentation_patches
from opentelemetry.instrumentation.botocore.extensions import _KNOWN_EXTENSIONS
from opentelemetry.semconv.trace import SpanAttributes
from opentelemetry.trace.span import Span

_STREAM_NAME: str = "streamName"
_BUCKET_NAME: str = "bucketName"
_QUEUE_NAME: str = "queueName"
_QUEUE_URL: str = "queueUrl"
_GEN_AI_SYSTEM: str = "AWS Bedrock"
_GEN_AI_REQUEST_TITAN_MODEL: str = "amazon.titan-test-id"
_GEN_AI_REQUEST_CLAUDE_MODEL: str = "anthropic.claude-test-id"
_GEN_AI_REQUEST_LLAMA2_MODEL: str = "meta.llama2-test-id"
_GEN_AI_REQUEST_TOP_P: float = 0.9
_GEN_AI_REQUEST_TEMPERATURE: float = 0.7
_GEN_AI_REQUEST_MAX_TOKENS: int = 1234
_GEN_AI_USAGE_PROMOT_TOKENS: int = 55
_GEN_AI_USAGE_COMPLETION_TOKENS: int = 24

# Patch names
GET_DISTRIBUTION_PATCH: str = (
    "amazon.opentelemetry.distro.patches._instrumentation_patch.pkg_resources.get_distribution"
)


class TestInstrumentationPatch(TestCase):
    """
    This test class has exactly one test, test_instrumentation_patch. This is an anti-pattern, but the scenario is
    fairly unusual and we feel justifies the code smell. Essentially the _instrumentation_patch module monkey-patches
    upstream components, so once it's run, it's challenging to "undo" between tests. To work around this, we have a
    monolith test framework that tests two major categories of test scenarios:
    1. Patch behaviour
    2. Patch mechanism

    Patch behaviour tests validate upstream behaviour without patches, apply patches, and validate patched behaviour.
    Patch mechanism tests validate the logic that is used to actually apply patches, and can be run regardless of the
    pre- or post-patch behaviour.
    """

    method_patches: Dict[str, patch] = {}
    mock_metric_exporter_init: patch

    def test_instrumentation_patch(self):
        # Set up method patches used by all tests
        self.method_patches[GET_DISTRIBUTION_PATCH] = patch(GET_DISTRIBUTION_PATCH).start()

        # Run tests that validate patch behaviour before and after patching
        self._run_patch_behaviour_tests()
        # Run tests not specifically related to patch behaviour
        self._run_patch_mechanism_tests()

        # Clean up method patches
        for method_patch in self.method_patches.values():
            method_patch.stop()

    def _run_patch_behaviour_tests(self):
        # Test setup
        self.method_patches[GET_DISTRIBUTION_PATCH].return_value = "CorrectDistributionObject"

        # Validate unpatched upstream behaviour - important to detect upstream changes that may break instrumentation
        self._test_unpatched_botocore_instrumentation()

        # Apply patches
        apply_instrumentation_patches()

        # Validate patched upstream behaviour - important to detect downstream changes that may break instrumentation
        self._test_patched_botocore_instrumentation()

        # Test teardown
        self._reset_mocks()

    def _run_patch_mechanism_tests(self):
        """
        Each test should be invoked, resetting mocks in between each test. E.g.:
            self.test_x()
            self.reset_mocks()
            self.test_y()
            self.reset_mocks()
            etc.
        """
        self._test_botocore_installed_flag()
        self._reset_mocks()

    def _test_unpatched_botocore_instrumentation(self):
        # Kinesis
        self.assertFalse("kinesis" in _KNOWN_EXTENSIONS, "Upstream has added a Kinesis extension")

        # S3
        self.assertFalse("s3" in _KNOWN_EXTENSIONS, "Upstream has added a S3 extension")

        # SQS
        self.assertTrue("sqs" in _KNOWN_EXTENSIONS, "Upstream has removed the SQS extension")
        attributes: Dict[str, str] = _do_extract_sqs_attributes()
        self.assertTrue("aws.queue_url" in attributes)
        self.assertFalse("aws.sqs.queue_url" in attributes)
        self.assertFalse("aws.sqs.queue_name" in attributes)

<<<<<<< HEAD
        # BedrockRuntime
        self.assertFalse("bedrock-runtime" in _KNOWN_EXTENSIONS, "Upstream has added a bedrock-runtime extension")

    # pylint: disable=too-many-statements
    def _validate_patched_botocore_instrumentation(self):
=======
    def _test_patched_botocore_instrumentation(self):
>>>>>>> 912dd93f
        # Kinesis
        self.assertTrue("kinesis" in _KNOWN_EXTENSIONS)
        kinesis_attributes: Dict[str, str] = _do_extract_kinesis_attributes()
        self.assertTrue("aws.kinesis.stream_name" in kinesis_attributes)
        self.assertEqual(kinesis_attributes["aws.kinesis.stream_name"], _STREAM_NAME)

        # S3
        self.assertTrue("s3" in _KNOWN_EXTENSIONS)
        s3_attributes: Dict[str, str] = _do_extract_s3_attributes()
        self.assertTrue(SpanAttributes.AWS_S3_BUCKET in s3_attributes)
        self.assertEqual(s3_attributes[SpanAttributes.AWS_S3_BUCKET], _BUCKET_NAME)

        # SQS
        self.assertTrue("sqs" in _KNOWN_EXTENSIONS)
        sqs_attributes: Dict[str, str] = _do_extract_sqs_attributes()
        self.assertTrue("aws.queue_url" in sqs_attributes)
        self.assertTrue("aws.sqs.queue_url" in sqs_attributes)
        self.assertEqual(sqs_attributes["aws.sqs.queue_url"], _QUEUE_URL)
        self.assertTrue("aws.sqs.queue_name" in sqs_attributes)
        self.assertEqual(sqs_attributes["aws.sqs.queue_name"], _QUEUE_NAME)

<<<<<<< HEAD
        # BedrockRuntime
        # A. amazon.titan
        self.assertTrue("bedrock-runtime" in _KNOWN_EXTENSIONS)
        bedrock_runtime_attributes: Dict[str, str] = _do_extract_bedrock_runtime_titan_attributes()
        self.assertTrue("gen_ai.system" in bedrock_runtime_attributes)
        self.assertEqual(bedrock_runtime_attributes["gen_ai.system"], _GEN_AI_SYSTEM)
        self.assertTrue("gen_ai.request.model" in bedrock_runtime_attributes)
        self.assertEqual(bedrock_runtime_attributes["gen_ai.request.model"], _GEN_AI_REQUEST_TITAN_MODEL)
        self.assertTrue("gen_ai.request.top_p" in bedrock_runtime_attributes)
        self.assertEqual(bedrock_runtime_attributes["gen_ai.request.top_p"], _GEN_AI_REQUEST_TOP_P)
        self.assertTrue("gen_ai.request.temperature" in bedrock_runtime_attributes)
        self.assertEqual(bedrock_runtime_attributes["gen_ai.request.temperature"], _GEN_AI_REQUEST_TEMPERATURE)
        self.assertTrue("gen_ai.request.max_tokens" in bedrock_runtime_attributes)
        self.assertEqual(bedrock_runtime_attributes["gen_ai.request.max_tokens"], _GEN_AI_REQUEST_MAX_TOKENS)

        bedrock_runtime_sucess_attributes: Dict[str, str] = _do_bedrock_runtime_titan_on_success()
        self.assertTrue("gen_ai.usage.prompt_tokens" in bedrock_runtime_sucess_attributes)
        self.assertEqual(bedrock_runtime_sucess_attributes["gen_ai.usage.prompt_tokens"], _GEN_AI_USAGE_PROMOT_TOKENS)
        self.assertTrue("gen_ai.usage.completion_tokens" in bedrock_runtime_sucess_attributes)
        self.assertEqual(
            bedrock_runtime_sucess_attributes["gen_ai.usage.completion_tokens"], _GEN_AI_USAGE_COMPLETION_TOKENS
        )

        bedrock_runtime_no_valid_attributes: Dict[str, str] = _do_extract_bedrock_runtime_titan_no_valid_attributes()
        self.assertTrue("gen_ai.system" in bedrock_runtime_no_valid_attributes)
        self.assertEqual(bedrock_runtime_no_valid_attributes["gen_ai.system"], _GEN_AI_SYSTEM)
        self.assertTrue("gen_ai.request.model" in bedrock_runtime_no_valid_attributes)
        self.assertEqual(bedrock_runtime_no_valid_attributes["gen_ai.request.model"], _GEN_AI_REQUEST_TITAN_MODEL)
        self.assertFalse("gen_ai.request.top_p" in bedrock_runtime_no_valid_attributes)
        self.assertFalse("gen_ai.request.temperature" in bedrock_runtime_no_valid_attributes)
        self.assertFalse("gen_ai.request.max_tokens" in bedrock_runtime_no_valid_attributes)

        bedrock_runtime_sucess_no_valid_attributes: Dict[str, str] = _do_bedrock_runtime_titan_no_valid_on_success()
        self.assertFalse("gen_ai.usage.prompt_tokens" in bedrock_runtime_sucess_no_valid_attributes)
        self.assertFalse("gen_ai.usage.completion_tokens" in bedrock_runtime_sucess_no_valid_attributes)

        # B. anthropic.claude
        self.assertTrue("bedrock-runtime" in _KNOWN_EXTENSIONS)
        bedrock_runtime_attributes: Dict[str, str] = _do_extract_bedrock_runtime_claude_attributes()
        self.assertTrue("gen_ai.system" in bedrock_runtime_attributes)
        self.assertEqual(bedrock_runtime_attributes["gen_ai.system"], _GEN_AI_SYSTEM)
        self.assertTrue("gen_ai.request.model" in bedrock_runtime_attributes)
        self.assertEqual(bedrock_runtime_attributes["gen_ai.request.model"], _GEN_AI_REQUEST_CLAUDE_MODEL)
        self.assertTrue("gen_ai.request.top_p" in bedrock_runtime_attributes)
        self.assertEqual(bedrock_runtime_attributes["gen_ai.request.top_p"], _GEN_AI_REQUEST_TOP_P)
        self.assertTrue("gen_ai.request.temperature" in bedrock_runtime_attributes)
        self.assertEqual(bedrock_runtime_attributes["gen_ai.request.temperature"], _GEN_AI_REQUEST_TEMPERATURE)
        self.assertTrue("gen_ai.request.max_tokens" in bedrock_runtime_attributes)
        self.assertEqual(bedrock_runtime_attributes["gen_ai.request.max_tokens"], _GEN_AI_REQUEST_MAX_TOKENS)

        bedrock_runtime_sucess_attributes: Dict[str, str] = _do_bedrock_runtime_claude_on_success()
        self.assertTrue("gen_ai.usage.prompt_tokens" in bedrock_runtime_sucess_attributes)
        self.assertEqual(bedrock_runtime_sucess_attributes["gen_ai.usage.prompt_tokens"], _GEN_AI_USAGE_PROMOT_TOKENS)
        self.assertTrue("gen_ai.usage.completion_tokens" in bedrock_runtime_sucess_attributes)
        self.assertEqual(
            bedrock_runtime_sucess_attributes["gen_ai.usage.completion_tokens"], _GEN_AI_USAGE_COMPLETION_TOKENS
        )

        bedrock_runtime_no_valid_attributes: Dict[str, str] = _do_extract_bedrock_runtime_claude_no_valid_attributes()
        self.assertTrue("gen_ai.system" in bedrock_runtime_no_valid_attributes)
        self.assertEqual(bedrock_runtime_no_valid_attributes["gen_ai.system"], _GEN_AI_SYSTEM)
        self.assertTrue("gen_ai.request.model" in bedrock_runtime_no_valid_attributes)
        self.assertEqual(bedrock_runtime_no_valid_attributes["gen_ai.request.model"], _GEN_AI_REQUEST_CLAUDE_MODEL)
        self.assertFalse("gen_ai.request.top_p" in bedrock_runtime_no_valid_attributes)
        self.assertFalse("gen_ai.request.temperature" in bedrock_runtime_no_valid_attributes)
        self.assertFalse("gen_ai.request.max_tokens" in bedrock_runtime_no_valid_attributes)

        bedrock_runtime_sucess_no_valid_attributes: Dict[str, str] = _do_bedrock_runtime_claude_no_valid_on_success()
        self.assertFalse("gen_ai.usage.prompt_tokens" in bedrock_runtime_sucess_no_valid_attributes)
        self.assertFalse("gen_ai.usage.completion_tokens" in bedrock_runtime_sucess_no_valid_attributes)

        # C. meta.llama2
        self.assertTrue("bedrock-runtime" in _KNOWN_EXTENSIONS)
        bedrock_runtime_attributes: Dict[str, str] = _do_extract_bedrock_runtime_llama2_attributes()
        self.assertTrue("gen_ai.system" in bedrock_runtime_attributes)
        self.assertEqual(bedrock_runtime_attributes["gen_ai.system"], _GEN_AI_SYSTEM)
        self.assertTrue("gen_ai.request.model" in bedrock_runtime_attributes)
        self.assertEqual(bedrock_runtime_attributes["gen_ai.request.model"], _GEN_AI_REQUEST_LLAMA2_MODEL)
        self.assertTrue("gen_ai.request.top_p" in bedrock_runtime_attributes)
        self.assertEqual(bedrock_runtime_attributes["gen_ai.request.top_p"], _GEN_AI_REQUEST_TOP_P)
        self.assertTrue("gen_ai.request.temperature" in bedrock_runtime_attributes)
        self.assertEqual(bedrock_runtime_attributes["gen_ai.request.temperature"], _GEN_AI_REQUEST_TEMPERATURE)
        self.assertTrue("gen_ai.request.max_tokens" in bedrock_runtime_attributes)
        self.assertEqual(bedrock_runtime_attributes["gen_ai.request.max_tokens"], _GEN_AI_REQUEST_MAX_TOKENS)

        bedrock_runtime_sucess_attributes: Dict[str, str] = _do_bedrock_runtime_llama2_on_success()
        self.assertTrue("gen_ai.usage.prompt_tokens" in bedrock_runtime_sucess_attributes)
        self.assertEqual(bedrock_runtime_sucess_attributes["gen_ai.usage.prompt_tokens"], _GEN_AI_USAGE_PROMOT_TOKENS)
        self.assertTrue("gen_ai.usage.completion_tokens" in bedrock_runtime_sucess_attributes)
        self.assertEqual(
            bedrock_runtime_sucess_attributes["gen_ai.usage.completion_tokens"], _GEN_AI_USAGE_COMPLETION_TOKENS
        )

        bedrock_runtime_no_valid_attributes: Dict[str, str] = _do_extract_bedrock_runtime_llama2_no_valid_attributes()
        self.assertTrue("gen_ai.system" in bedrock_runtime_no_valid_attributes)
        self.assertEqual(bedrock_runtime_no_valid_attributes["gen_ai.system"], _GEN_AI_SYSTEM)
        self.assertTrue("gen_ai.request.model" in bedrock_runtime_no_valid_attributes)
        self.assertEqual(bedrock_runtime_no_valid_attributes["gen_ai.request.model"], _GEN_AI_REQUEST_LLAMA2_MODEL)
        self.assertFalse("gen_ai.request.top_p" in bedrock_runtime_no_valid_attributes)
        self.assertFalse("gen_ai.request.temperature" in bedrock_runtime_no_valid_attributes)
        self.assertFalse("gen_ai.request.max_tokens" in bedrock_runtime_no_valid_attributes)

        bedrock_runtime_sucess_no_valid_attributes: Dict[str, str] = _do_bedrock_runtime_llama2_no_valid_on_success()
        self.assertFalse("gen_ai.usage.prompt_tokens" in bedrock_runtime_sucess_no_valid_attributes)
        self.assertFalse("gen_ai.usage.completion_tokens" in bedrock_runtime_sucess_no_valid_attributes)
=======
    def _test_botocore_installed_flag(self):
        with patch(
            "amazon.opentelemetry.distro.patches._botocore_patches._apply_botocore_instrumentation_patches"
        ) as mock_apply_patches:
            get_distribution_patch: patch = self.method_patches[GET_DISTRIBUTION_PATCH]
            get_distribution_patch.side_effect = pkg_resources.DistributionNotFound
            apply_instrumentation_patches()
            mock_apply_patches.assert_not_called()

            get_distribution_patch.side_effect = pkg_resources.VersionConflict("botocore==1.0.0", "botocore==0.0.1")
            apply_instrumentation_patches()
            mock_apply_patches.assert_not_called()

            get_distribution_patch.side_effect = None
            get_distribution_patch.return_value = "CorrectDistributionObject"
            apply_instrumentation_patches()
            mock_apply_patches.assert_called()

    def _reset_mocks(self):
        for method_patch in self.method_patches.values():
            method_patch.reset_mock()
>>>>>>> 912dd93f


def _do_extract_kinesis_attributes() -> Dict[str, str]:
    service_name: str = "kinesis"
    params: Dict[str, str] = {"StreamName": _STREAM_NAME}
    return _do_extract_attributes(service_name, params)


def _do_extract_s3_attributes() -> Dict[str, str]:
    service_name: str = "s3"
    params: Dict[str, str] = {"Bucket": _BUCKET_NAME}
    return _do_extract_attributes(service_name, params)


def _do_extract_sqs_attributes() -> Dict[str, str]:
    service_name: str = "sqs"
    params: Dict[str, str] = {"QueueUrl": _QUEUE_URL, "QueueName": _QUEUE_NAME}
    return _do_extract_attributes(service_name, params)


def _do_extract_bedrock_runtime_titan_attributes() -> Dict[str, str]:
    service_name: str = "bedrock-runtime"
    body: Dict[str, Any] = {
        "inputText": "Test input texts.",
        "textGenerationConfig": {
            "maxTokenCount": _GEN_AI_REQUEST_MAX_TOKENS,
            "temperature": _GEN_AI_REQUEST_TEMPERATURE,
            "topP": _GEN_AI_REQUEST_TOP_P,
        },
    }
    body = json.dumps(body)
    params: Dict[str, Any] = {
        "body": body,
        "modelId": _GEN_AI_REQUEST_TITAN_MODEL,
    }
    operation = "InvokeModel"
    return _do_extract_attributes(service_name, params, operation)


def _do_bedrock_runtime_titan_on_success() -> Dict[str, str]:
    service_name: str = "bedrock-runtime"
    result: Dict[str, Any] = _get_bedrock_runtime_sample_result()
    operation = "InvokeModel"
    params: Dict[str, Any] = {
        "modelId": _GEN_AI_REQUEST_TITAN_MODEL,
    }
    return _do_on_success(service_name, result, operation, params)


def _do_extract_bedrock_runtime_titan_no_valid_attributes() -> Dict[str, str]:
    service_name: str = "bedrock-runtime"
    invalid_body: Dict[str, Any] = {
        "inputText": "Test input texts.",
    }
    body = json.dumps(invalid_body)
    params: Dict[str, Any] = {
        "body": body,
        "modelId": _GEN_AI_REQUEST_TITAN_MODEL,
    }
    operation = "InvokeModel"
    return _do_extract_attributes(service_name, params, operation)


def _do_bedrock_runtime_titan_no_valid_on_success() -> Dict[str, str]:
    service_name: str = "bedrock-runtime"
    result: Dict[str, Any] = _get_bedrock_runtime_invalid_sample_result()
    operation = "InvokeModel"
    params: Dict[str, Any] = {
        "modelId": _GEN_AI_REQUEST_TITAN_MODEL,
    }
    return _do_on_success(service_name, result, operation, params)


def _do_extract_bedrock_runtime_claude_attributes() -> Dict[str, str]:
    service_name: str = "bedrock-runtime"
    body: Dict[str, Any] = {
        "max_tokens": _GEN_AI_REQUEST_MAX_TOKENS,
        "system": "Test input texts.",
        "messages": [{"role": "user", "content": "Test use content"}],
        "temperature": _GEN_AI_REQUEST_TEMPERATURE,
        "top_p": _GEN_AI_REQUEST_TOP_P,
    }
    body = json.dumps(body)
    params: Dict[str, Any] = {
        "body": body,
        "modelId": _GEN_AI_REQUEST_CLAUDE_MODEL,
    }
    operation = "InvokeModel"
    return _do_extract_attributes(service_name, params, operation)


def _do_bedrock_runtime_claude_on_success() -> Dict[str, str]:
    service_name: str = "bedrock-runtime"
    result: Dict[str, Any] = _get_bedrock_runtime_sample_result()
    operation = "InvokeModel"
    params: Dict[str, Any] = {
        "modelId": _GEN_AI_REQUEST_CLAUDE_MODEL,
    }
    return _do_on_success(service_name, result, operation, params)


def _do_extract_bedrock_runtime_claude_no_valid_attributes() -> Dict[str, str]:
    service_name: str = "bedrock-runtime"
    params: Dict[str, Any] = {
        "modelId": _GEN_AI_REQUEST_CLAUDE_MODEL,
    }
    operation = "InvokeModel"
    return _do_extract_attributes(service_name, params, operation)


def _do_bedrock_runtime_claude_no_valid_on_success() -> Dict[str, str]:
    service_name: str = "bedrock-runtime"
    result: Dict[str, Any] = _get_bedrock_runtime_invalid_sample_result()
    operation = "InvokeModel"
    params: Dict[str, Any] = {
        "modelId": _GEN_AI_REQUEST_CLAUDE_MODEL,
    }
    return _do_on_success(service_name, result, operation, params)


def _do_extract_bedrock_runtime_llama2_attributes() -> Dict[str, str]:
    service_name: str = "bedrock-runtime"
    body: Dict[str, Any] = {
        "prompt": "Test input texts.",
        "max_gen_len": _GEN_AI_REQUEST_MAX_TOKENS,
        "temperature": _GEN_AI_REQUEST_TEMPERATURE,
        "top_p": _GEN_AI_REQUEST_TOP_P,
    }
    body = json.dumps(body)
    params: Dict[str, Any] = {
        "body": body,
        "modelId": _GEN_AI_REQUEST_LLAMA2_MODEL,
    }
    operation = "InvokeModel"
    return _do_extract_attributes(service_name, params, operation)


def _do_bedrock_runtime_llama2_on_success() -> Dict[str, str]:
    service_name: str = "bedrock-runtime"
    result: Dict[str, Any] = _get_bedrock_runtime_sample_result()
    operation = "InvokeModel"
    params: Dict[str, Any] = {
        "modelId": _GEN_AI_REQUEST_LLAMA2_MODEL,
    }
    return _do_on_success(service_name, result, operation, params)


def _do_extract_bedrock_runtime_llama2_no_valid_attributes() -> Dict[str, str]:
    service_name: str = "bedrock-runtime"
    params: Dict[str, Any] = {
        "modelId": _GEN_AI_REQUEST_LLAMA2_MODEL,
    }
    operation = "InvokeModel"
    return _do_extract_attributes(service_name, params, operation)


def _do_bedrock_runtime_llama2_no_valid_on_success() -> Dict[str, str]:
    service_name: str = "bedrock-runtime"
    result: Dict[str, Any] = _get_bedrock_runtime_invalid_sample_result()
    operation = "InvokeModel"
    params: Dict[str, Any] = {
        "modelId": _GEN_AI_REQUEST_LLAMA2_MODEL,
    }
    return _do_on_success(service_name, result, operation, params)


def _do_extract_attributes(service_name: str, params: Dict[str, Any], operation: str = None) -> Dict[str, str]:
    mock_call_context: MagicMock = MagicMock()
    mock_call_context.params = params
    if operation:
        mock_call_context.operation = operation
    attributes: Dict[str, str] = {}
    sqs_extension = _KNOWN_EXTENSIONS[service_name]()(mock_call_context)
    sqs_extension.extract_attributes(attributes)
    return attributes


def _do_on_success(
    service_name: str, result: Dict[str, Any], operation: str = None, params: Dict[str, Any] = None
) -> Dict[str, str]:
    span_mock: Span = MagicMock()
    mock_call_context = MagicMock()
    span_attributes: Dict[str, str] = {}

    def set_side_effect(set_key, set_value):
        span_attributes[set_key] = set_value

    span_mock.set_attribute.side_effect = set_side_effect

    if operation:
        mock_call_context.operation = operation

    if params:
        mock_call_context.params = params

    extension = _KNOWN_EXTENSIONS[service_name]()(mock_call_context)
    extension.on_success(span_mock, result)

    return span_attributes


def _get_bedrock_runtime_sample_result():
    result: Dict[str, Any] = {
        "ResponseMetadata": {
            "HTTPHeaders": {
                "x-amzn-bedrock-output-token-count": str(_GEN_AI_USAGE_COMPLETION_TOKENS),
                "x-amzn-bedrock-input-token-count": str(_GEN_AI_USAGE_PROMOT_TOKENS),
            },
        },
        "body": None,
    }
    return result


def _get_bedrock_runtime_invalid_sample_result():
    result: Dict[str, Any] = {
        "ResponseMetadata": {
            "InvalidMetafata": "test_metadata",
        },
        "body": None,
    }
    return result<|MERGE_RESOLUTION|>--- conflicted
+++ resolved
@@ -104,15 +104,11 @@
         self.assertFalse("aws.sqs.queue_url" in attributes)
         self.assertFalse("aws.sqs.queue_name" in attributes)
 
-<<<<<<< HEAD
         # BedrockRuntime
         self.assertFalse("bedrock-runtime" in _KNOWN_EXTENSIONS, "Upstream has added a bedrock-runtime extension")
 
     # pylint: disable=too-many-statements
-    def _validate_patched_botocore_instrumentation(self):
-=======
     def _test_patched_botocore_instrumentation(self):
->>>>>>> 912dd93f
         # Kinesis
         self.assertTrue("kinesis" in _KNOWN_EXTENSIONS)
         kinesis_attributes: Dict[str, str] = _do_extract_kinesis_attributes()
@@ -134,7 +130,6 @@
         self.assertTrue("aws.sqs.queue_name" in sqs_attributes)
         self.assertEqual(sqs_attributes["aws.sqs.queue_name"], _QUEUE_NAME)
 
-<<<<<<< HEAD
         # BedrockRuntime
         # A. amazon.titan
         self.assertTrue("bedrock-runtime" in _KNOWN_EXTENSIONS)
@@ -240,7 +235,8 @@
         bedrock_runtime_sucess_no_valid_attributes: Dict[str, str] = _do_bedrock_runtime_llama2_no_valid_on_success()
         self.assertFalse("gen_ai.usage.prompt_tokens" in bedrock_runtime_sucess_no_valid_attributes)
         self.assertFalse("gen_ai.usage.completion_tokens" in bedrock_runtime_sucess_no_valid_attributes)
-=======
+
+        
     def _test_botocore_installed_flag(self):
         with patch(
             "amazon.opentelemetry.distro.patches._botocore_patches._apply_botocore_instrumentation_patches"
@@ -262,7 +258,6 @@
     def _reset_mocks(self):
         for method_patch in self.method_patches.values():
             method_patch.reset_mock()
->>>>>>> 912dd93f
 
 
 def _do_extract_kinesis_attributes() -> Dict[str, str]:
