--- conflicted
+++ resolved
@@ -4,12 +4,8 @@
 import logging
 import os
 import re
-<<<<<<< HEAD
-from typing import ClassVar, Dict, List, Optional, Type, Union
-=======
 from logging import NOTSET, Logger, getLogger
 from typing import ClassVar, Dict, List, NamedTuple, Optional, Type, Union
->>>>>>> 12fabd65
 
 from importlib_metadata import version
 from typing_extensions import override
@@ -114,9 +110,6 @@
 # UDP package size is not larger than 64KB
 LAMBDA_SPAN_EXPORT_BATCH_SIZE = 10
 
-<<<<<<< HEAD
-_logger: logging.Logger = logging.getLogger(__name__)
-=======
 OTEL_TRACES_EXPORTER = "OTEL_TRACES_EXPORTER"
 OTEL_LOGS_EXPORTER = "OTEL_LOGS_EXPORTER"
 OTEL_METRICS_EXPORTER = "OTEL_METRICS_EXPORTER"
@@ -126,7 +119,6 @@
 OTEL_PYTHON_LOGGING_AUTO_INSTRUMENTATION_ENABLED = "OTEL_PYTHON_LOGGING_AUTO_INSTRUMENTATION_ENABLED"
 
 _logger: Logger = getLogger(__name__)
->>>>>>> 12fabd65
 
 
 class OtlpLogHeaderSetting(NamedTuple):
@@ -163,16 +155,12 @@
 # The OpenTelemetry Authors code
 # Long term, we wish to contribute this to upstream to improve initialization customizability and reduce dependency on
 # internal logic.
-<<<<<<< HEAD
-def _initialize_components(setup_logging_handler: Optional[bool] = None):
-=======
 def _initialize_components():
     # Remove 'awsemf' from OTEL_METRICS_EXPORTER if present to prevent validation errors
     # from _import_exporters in OTel dependencies which would try to load exporters
     # We will contribute emf exporter to upstream for supporting OTel metrics in SDK
     is_emf_enabled = _check_emf_exporter_enabled()
 
->>>>>>> 12fabd65
     trace_exporters, metric_exporters, log_exporters = _import_exporters(
         _get_exporter_names("traces"),
         _get_exporter_names("metrics"),
@@ -208,21 +196,11 @@
         sampler=sampler,
         resource=resource,
     )
-<<<<<<< HEAD
-    _init_metrics(metric_exporters, resource)
-
-    if setup_logging_handler is None:
-        setup_logging_handler = (
-            os.getenv(_OTEL_PYTHON_LOGGING_AUTO_INSTRUMENTATION_ENABLED, "false").strip().lower() == "true"
-        )
-        _init_logging(log_exporters, resource, setup_logging_handler)
-=======
 
     _init_metrics(metric_exporters, resource, is_emf_enabled)
     logging_enabled = os.getenv(_OTEL_PYTHON_LOGGING_AUTO_INSTRUMENTATION_ENABLED, "false")
     if logging_enabled.strip().lower() == "true":
         _init_logging(log_exporters, resource)
->>>>>>> 12fabd65
 
 
 def _init_logging(
