# Copyright Amazon.com, Inc. or its affiliates. All Rights Reserved.
# SPDX-License-Identifier: Apache-2.0
# Modifications Copyright The OpenTelemetry Authors. Licensed under the Apache License 2.0 License.

import gzip
import logging
import random
from io import BytesIO
from threading import Event
from time import time
from typing import Dict, Optional, Sequence

<<<<<<< HEAD
from botocore.session import Session
=======
>>>>>>> 80a9fd33
from requests import Response
from requests.exceptions import ConnectionError as RequestsConnectionError
from requests.structures import CaseInsensitiveDict

from amazon.opentelemetry.distro.exporter.otlp.aws.common.aws_auth_session import AwsAuthSession
from opentelemetry.exporter.otlp.proto.common._log_encoder import encode_logs
from opentelemetry.exporter.otlp.proto.http import Compression
from opentelemetry.exporter.otlp.proto.http._log_exporter import OTLPLogExporter
from opentelemetry.sdk._logs import LogData
from opentelemetry.sdk._logs.export import LogExportResult

_logger = logging.getLogger(__name__)
_MAX_RETRYS = 6


class OTLPAwsLogExporter(OTLPLogExporter):
    """
    This exporter extends the functionality of the OTLPLogExporter to allow logs to be exported
    to the CloudWatch Logs OTLP endpoint https://logs.[AWSRegion].amazonaws.com/v1/logs. Utilizes the aws-sdk
    library to sign and directly inject SigV4 Authentication to the exported request's headers.

    See: https://docs.aws.amazon.com/AmazonCloudWatch/latest/monitoring/CloudWatch-OTLPEndpoint.html
    """

    _RETRY_AFTER_HEADER = "Retry-After"  # See: https://opentelemetry.io/docs/specs/otlp/#otlphttp-throttling

    def __init__(
        self,
        aws_region: str,
        session: Session = Session(),
        log_group: Optional[str] = None,
        log_stream: Optional[str] = None,
        endpoint: Optional[str] = None,
        certificate_file: Optional[str] = None,
        client_key_file: Optional[str] = None,
        client_certificate_file: Optional[str] = None,
        headers: Optional[Dict[str, str]] = None,
        timeout: Optional[int] = None,
    ):
        self._aws_region = aws_region

        if log_group and log_stream:
            log_headers = {"x-aws-log-group": log_group, "x-aws-log-stream": log_stream}
            if headers:
                headers.update(log_headers)
            else:
                headers = log_headers

        OTLPLogExporter.__init__(
            self,
            endpoint,
            certificate_file,
            client_key_file,
            client_certificate_file,
            headers,
            timeout,
            compression=Compression.Gzip,
<<<<<<< HEAD
            session=AwsAuthSession(session=session, aws_region=self._aws_region, service="logs"),
=======
            session=AwsAuthSession(aws_region=self._aws_region, service="logs"),
>>>>>>> 80a9fd33
        )
        self._shutdown_event = Event()

    def export(self, batch: Sequence[LogData]) -> LogExportResult:
        """
        Exports log batch with AWS-specific enhancements over the base OTLPLogExporter.

        Key differences from upstream OTLPLogExporter:
        1. Respects Retry-After header from server responses for proper throttling
        2. Treats HTTP 429 (Too Many Requests) as a retryable exception
        3. Always compresses data with gzip before sending

        Upstream implementation does not support Retry-After header:
        https://github.com/open-telemetry/opentelemetry-python/blob/acae2c232b101d3e447a82a7161355d66aa06fa2/exporter/opentelemetry-exporter-otlp-proto-http/src/opentelemetry/exporter/otlp/proto/http/_log_exporter/__init__.py#L167
        """

        if self._shutdown:
            _logger.warning("Exporter already shutdown, ignoring batch")
            return LogExportResult.FAILURE

        serialized_data = encode_logs(batch).SerializeToString()
        gzip_data = BytesIO()
        with gzip.GzipFile(fileobj=gzip_data, mode="w") as gzip_stream:
            gzip_stream.write(serialized_data)
        data = gzip_data.getvalue()

        deadline_sec = time() + self._timeout
        retry_num = 0

        # This loop will eventually terminate because:
        # 1) The export request will eventually either succeed or fail permanently
        # 2) Maximum retries (_MAX_RETRYS = 6) will be reached
        # 3) Deadline timeout will be exceeded
        # 4) Non-retryable errors (4xx except 429) immediately exit the loop
        while True:
            resp = self._send(data, deadline_sec - time())

            if resp.ok:
                return LogExportResult.SUCCESS

            backoff_seconds = self._get_retry_delay_sec(resp.headers, retry_num)
            is_retryable = self._retryable(resp)

            if not is_retryable or retry_num + 1 == _MAX_RETRYS or backoff_seconds > (deadline_sec - time()):
                _logger.error(
                    "Failed to export logs batch code: %s, reason: %s",
                    resp.status_code,
                    resp.text,
                )
                return LogExportResult.FAILURE

            _logger.warning(
                "Transient error %s encountered while exporting logs batch, retrying in %.2fs.",
                resp.reason,
                backoff_seconds,
            )
            # Use interruptible sleep that can be interrupted by shutdown
            if self._shutdown_event.wait(backoff_seconds):
                _logger.info("Export interrupted by shutdown")
                return LogExportResult.FAILURE

            retry_num += 1

    def shutdown(self) -> None:
        """Shutdown the exporter and interrupt any ongoing waits."""
        self._shutdown_event.set()
        return super().shutdown()

    def _send(self, serialized_data: bytes, timeout_sec: float):
        try:
            response = self._session.post(
                url=self._endpoint,
                data=serialized_data,
                verify=self._certificate_file,
                timeout=timeout_sec,
                cert=self._client_cert,
            )
            return response
        except RequestsConnectionError:
            response = self._session.post(
                url=self._endpoint,
                data=serialized_data,
                verify=self._certificate_file,
                timeout=timeout_sec,
                cert=self._client_cert,
            )
            return response

    @staticmethod
    def _retryable(resp: Response) -> bool:
        """
        Logic based on https://opentelemetry.io/docs/specs/otlp/#otlphttp-throttling
        """
        # See: https://opentelemetry.io/docs/specs/otlp/#otlphttp-throttling

        return resp.status_code in (429, 503) or OTLPLogExporter._retryable(resp)

    def _get_retry_delay_sec(self, headers: CaseInsensitiveDict, retry_num: int) -> float:
        """
        Get retry delay in seconds from headers or backoff strategy.
        """
        # Check for Retry-After header first, then use exponential backoff with jitter
        retry_after_delay = self._parse_retryable_header(headers.get(self._RETRY_AFTER_HEADER))
        if retry_after_delay > -1:
            return retry_after_delay
        # multiplying by a random number between .8 and 1.2 introduces a +/-20% jitter to each backoff.
        return 2**retry_num * random.uniform(0.8, 1.2)

    @staticmethod
    def _parse_retryable_header(retry_header: Optional[str]) -> float:
        """
        Converts the given retryable header into a delay in seconds, returns -1 if there's no header
        or error with the parsing
        """
        if not retry_header:
            return -1

        try:
            val = float(retry_header)
            return val if val >= 0 else -1
        except ValueError:
            return -1<|MERGE_RESOLUTION|>--- conflicted
+++ resolved
@@ -10,10 +10,6 @@
 from time import time
 from typing import Dict, Optional, Sequence
 
-<<<<<<< HEAD
-from botocore.session import Session
-=======
->>>>>>> 80a9fd33
 from requests import Response
 from requests.exceptions import ConnectionError as RequestsConnectionError
 from requests.structures import CaseInsensitiveDict
@@ -71,11 +67,7 @@
             headers,
             timeout,
             compression=Compression.Gzip,
-<<<<<<< HEAD
             session=AwsAuthSession(session=session, aws_region=self._aws_region, service="logs"),
-=======
-            session=AwsAuthSession(aws_region=self._aws_region, service="logs"),
->>>>>>> 80a9fd33
         )
         self._shutdown_event = Event()
 
