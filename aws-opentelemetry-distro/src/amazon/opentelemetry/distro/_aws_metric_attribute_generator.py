--- conflicted
+++ resolved
@@ -6,14 +6,11 @@
 from urllib.parse import ParseResult, urlparse
 
 from amazon.opentelemetry.distro._aws_attribute_keys import (
-<<<<<<< HEAD
     AWS_BEDROCK_AGENT_ID,
     AWS_BEDROCK_DATA_SOURCE_ID,
     AWS_BEDROCK_GUARDRAIL_ID,
     AWS_BEDROCK_KNOWLEDGE_BASE_ID,
-=======
     AWS_KINESIS_STREAM_NAME,
->>>>>>> 7f25ce2a
     AWS_LOCAL_OPERATION,
     AWS_LOCAL_SERVICE,
     AWS_REMOTE_DB_USER,
