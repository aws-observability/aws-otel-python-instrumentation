--- conflicted
+++ resolved
@@ -3,18 +3,15 @@
 # Modifications Copyright The OpenTelemetry Authors. Licensed under the Apache License 2.0 License.
 import importlib
 
-<<<<<<< HEAD
 from amazon.opentelemetry.distro.patches._bedrock_patches import (  # noqa # pylint: disable=unused-import
     _BedrockAgentExtension,
     _BedrockAgentRuntimeExtension,
     _BedrockExtension,
     _BedrockRuntimeExtension,
-=======
 from amazon.opentelemetry.distro._aws_attribute_keys import (
     AWS_KINESIS_STREAM_NAME,
     AWS_SQS_QUEUE_NAME,
     AWS_SQS_QUEUE_URL,
->>>>>>> 7f25ce2a
 )
 from opentelemetry.instrumentation.botocore.extensions import _KNOWN_EXTENSIONS
 from opentelemetry.instrumentation.botocore.extensions.sqs import _SqsExtension
