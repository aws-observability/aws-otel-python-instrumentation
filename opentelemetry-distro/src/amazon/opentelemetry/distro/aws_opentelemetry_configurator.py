# Copyright Amazon.com, Inc. or its affiliates. All Rights Reserved.
# SPDX-License-Identifier: Apache-2.0

from opentelemetry.sdk._configuration import _BaseConfigurator
from opentelemetry.sdk.trace import TracerProvider
from opentelemetry.trace import set_tracer_provider


# pylint: disable=W0246
class AwsTracerProvider(TracerProvider):
    def __init__(self):
<<<<<<< HEAD
        super(AwsTracerProvider, self).__init__()  # pylint: disable=W0246
=======
        super(AwsTracerProvider, self).__init__()
>>>>>>> fa030c69
        # TODO:
        # 1. Add SpanMetricsProcessor to generate AppSignal metrics from spans and exports them
        # 2. Add AttributePropagatingSpanProcessor to propagate span attributes from parent to child
        # 3. Add AwsMetricAttributesSpanExporter to add more attributes to all spans.
        # 4. Add AlwaysRecordSampler to record all spans.


class AwsOpenTelemetryConfigurator(_BaseConfigurator):
    def __init__(self):
        self.trace_provider = None

    def _configure(self, **kwargs):
        self.trace_provider = AwsTracerProvider()
        set_tracer_provider(self.trace_provider)

    def get_trace_provider(self):
        return self.trace_provider<|MERGE_RESOLUTION|>--- conflicted
+++ resolved
@@ -9,11 +9,7 @@
 # pylint: disable=W0246
 class AwsTracerProvider(TracerProvider):
     def __init__(self):
-<<<<<<< HEAD
-        super(AwsTracerProvider, self).__init__()  # pylint: disable=W0246
-=======
         super(AwsTracerProvider, self).__init__()
->>>>>>> fa030c69
         # TODO:
         # 1. Add SpanMetricsProcessor to generate AppSignal metrics from spans and exports them
         # 2. Add AttributePropagatingSpanProcessor to propagate span attributes from parent to child
